--- conflicted
+++ resolved
@@ -615,16 +615,11 @@
     def set_params(self, params):
         self.params = params[0]
 
-<<<<<<< HEAD
-    def print_params(self):
-        params = self.params.eval()
-=======
-    def print_params(self, sess):
+    def print_params(self):
         if self.params.get_shape()[0] == 0:
             return
 
-        params = sess.run(self.params)
->>>>>>> 830493c2
+        params = self.params.eval()
         print("parameter values:")
         print(params)
 
