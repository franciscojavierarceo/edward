#!/usr/bin/env python
"""
A simple example from Stan. The model is written in TensorFlow.

Probability model
    Prior: Beta
    Likelihood: Bernoulli
Inference: Maximum a posteriori
"""
import edward as ed
import tensorflow as tf

from edward.stats import bernoulli, beta
from edward.variationals import Beta

class BetaBernoulli:
    """
    p(x, z) = Bernoulli(x | z) * Beta(z | 1, 1)
    """
    def __init__(self):
        self.num_vars = 1

    def log_prob(self, xs, zs):
        log_prior = beta.logpdf(zs, a=1.0, b=1.0)
        log_lik = tf.pack([tf.reduce_sum(bernoulli.logpmf(xs, z)) \
                           for z in tf.unpack(zs)])
        return log_lik + log_prior

ed.set_seed(42)
model = BetaBernoulli()
<<<<<<< HEAD
variational = Beta(model.num_vars)
=======
>>>>>>> 9286ccdf
data = ed.Data(tf.constant((0, 1, 0, 0, 0, 0, 0, 0, 0, 1), dtype=tf.float32))

inference = ed.MAP(model, data, transform=tf.sigmoid)
inference.run(n_iter=100, n_print=10)<|MERGE_RESOLUTION|>--- conflicted
+++ resolved
@@ -11,7 +11,6 @@
 import tensorflow as tf
 
 from edward.stats import bernoulli, beta
-from edward.variationals import Beta
 
 class BetaBernoulli:
     """
@@ -28,10 +27,6 @@
 
 ed.set_seed(42)
 model = BetaBernoulli()
-<<<<<<< HEAD
-variational = Beta(model.num_vars)
-=======
->>>>>>> 9286ccdf
 data = ed.Data(tf.constant((0, 1, 0, 0, 0, 0, 0, 0, 0, 1), dtype=tf.float32))
 
 inference = ed.MAP(model, data, transform=tf.sigmoid)
